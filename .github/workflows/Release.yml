--- conflicted
+++ resolved
@@ -61,16 +61,6 @@
             fi
 
             strip $BIN_PATH;
-<<<<<<< HEAD
-
-            TEMP_ARTIFACTS_FOLDER=_tmp-$ARCHIVE-dir;
-            mkdir $TEMP_ARTIFACTS_FOLDER
-            cp -r $BIN_PATH README.md LICENSE $TEMP_ARTIFACTS_FOLDER
-
-            cd $TEMP_ARTIFACTS_FOLDER
-            tar -caf $ARCHIVE *
-=======
->>>>>>> 6f9ea4ec
 
             TEMP_ARTIFACTS_FOLDER=_tmp-$ARCHIVE-dir;
             mkdir $TEMP_ARTIFACTS_FOLDER
